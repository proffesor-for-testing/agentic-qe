--- conflicted
+++ resolved
@@ -121,20 +121,6 @@
         };
         return new TestExecutorAgent(executorConfig);
       }
-<<<<<<< HEAD
-      case QEAgentType.COVERAGE_ANALYZER:
-        return new CoverageAnalyzerAgent({
-          id: { id: baseConfig.id || this.generateAgentId(type), type, created: new Date() },
-          memoryStore: this.config.memoryStore as any,
-          enableLearning: true,
-          enablePatterns: true,
-        }) as any as BaseAgent;
-      case QEAgentType.QUALITY_GATE:
-        return new QualityGateAgent(
-          { id: baseConfig.id || this.generateAgentId(type), type, created: new Date() },
-          this.config.memoryStore as any
-        ) as any as BaseAgent;
-=======
       case QEAgentType.COVERAGE_ANALYZER: {
         const coverageConfig: CoverageAnalyzerConfig = {
           ...baseConfig,
@@ -152,7 +138,6 @@
         };
         return new QualityGateAgent(qualityGateConfig);
       }
->>>>>>> 9970b7d7
       case QEAgentType.QUALITY_ANALYZER: {
         const analyzerConfig: QualityAnalyzerConfig & BaseAgentConfig = {
           ...baseConfig,
